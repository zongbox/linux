--- conflicted
+++ resolved
@@ -165,11 +165,8 @@
  * just an offset to the HW address.
  */
 #define IWL_UCODE_SECTION_MAX 12
-<<<<<<< HEAD
-=======
 #define IWL_API_ARRAY_SIZE	1
 #define IWL_CAPABILITIES_ARRAY_SIZE	1
->>>>>>> 4e3b3bcd
 
 struct iwl_ucode_capabilities {
 	u32 max_probe_length;
