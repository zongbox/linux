--- conflicted
+++ resolved
@@ -611,12 +611,8 @@
 		return -ENOSPC;
 
 	if (fs->ring_cookie != RX_CLS_FLOW_DISC)
-<<<<<<< HEAD
-		if (!mlx5e_qid_validate(&priv->channels.params, fs->ring_cookie))
-=======
 		if (!mlx5e_qid_validate(priv->profile, &priv->channels.params,
 					fs->ring_cookie))
->>>>>>> bb831786
 			return -EINVAL;
 
 	switch (fs->flow_type & ~(FLOW_EXT | FLOW_MAC_EXT)) {
