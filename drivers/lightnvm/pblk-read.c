// SPDX-License-Identifier: GPL-2.0
/*
 * Copyright (C) 2016 CNEX Labs
 * Initial release: Javier Gonzalez <javier@cnexlabs.com>
 *                  Matias Bjorling <matias@cnexlabs.com>
 *
 * This program is free software; you can redistribute it and/or
 * modify it under the terms of the GNU General Public License version
 * 2 as published by the Free Software Foundation.
 *
 * This program is distributed in the hope that it will be useful, but
 * WITHOUT ANY WARRANTY; without even the implied warranty of
 * MERCHANTABILITY or FITNESS FOR A PARTICULAR PURPOSE.  See the GNU
 * General Public License for more details.
 *
 * pblk-read.c - pblk's read path
 */

#include "pblk.h"

/*
 * There is no guarantee that the value read from cache has not been updated and
 * resides at another location in the cache. We guarantee though that if the
 * value is read from the cache, it belongs to the mapped lba. In order to
 * guarantee and order between writes and reads are ordered, a flush must be
 * issued.
 */
static int pblk_read_from_cache(struct pblk *pblk, struct bio *bio,
				sector_t lba, struct ppa_addr ppa)
{
#ifdef CONFIG_NVM_PBLK_DEBUG
	/* Callers must ensure that the ppa points to a cache address */
	BUG_ON(pblk_ppa_empty(ppa));
	BUG_ON(!pblk_addr_in_cache(ppa));
#endif

	return pblk_rb_copy_to_bio(&pblk->rwb, bio, lba, ppa);
}

static int pblk_read_ppalist_rq(struct pblk *pblk, struct nvm_rq *rqd,
				 struct bio *bio, sector_t blba,
				 bool *from_cache)
{
	void *meta_list = rqd->meta_list;
<<<<<<< HEAD
	struct ppa_addr ppas[NVM_MAX_VLBA];
	int nr_secs = rqd->nr_ppas;
	bool advanced_bio = false;
	int i, j = 0;

	pblk_lookup_l2p_seq(pblk, ppas, blba, nr_secs);

	for (i = 0; i < nr_secs; i++) {
		struct ppa_addr p = ppas[i];
		struct pblk_sec_meta *meta = pblk_get_meta(pblk, meta_list, i);
		sector_t lba = blba + i;

retry:
		if (pblk_ppa_empty(p)) {
			__le64 addr_empty = cpu_to_le64(ADDR_EMPTY);

			WARN_ON(test_and_set_bit(i, read_bitmap));
			meta->lba = addr_empty;
=======
	int nr_secs, i;

retry:
	nr_secs = pblk_lookup_l2p_seq(pblk, rqd->ppa_list, blba, rqd->nr_ppas,
					from_cache);
>>>>>>> 0ecfebd2

	if (!*from_cache)
		goto end;

	for (i = 0; i < nr_secs; i++) {
		struct pblk_sec_meta *meta = pblk_get_meta(pblk, meta_list, i);
		sector_t lba = blba + i;

		if (pblk_ppa_empty(rqd->ppa_list[i])) {
			__le64 addr_empty = cpu_to_le64(ADDR_EMPTY);

			meta->lba = addr_empty;
		} else if (pblk_addr_in_cache(rqd->ppa_list[i])) {
			/*
			 * Try to read from write buffer. The address is later
			 * checked on the write buffer to prevent retrieving
			 * overwritten data.
			 */
			if (!pblk_read_from_cache(pblk, bio, lba,
							rqd->ppa_list[i])) {
				if (i == 0) {
					/*
					 * We didn't call with bio_advance()
					 * yet, so we can just retry.
					 */
					goto retry;
				} else {
					/*
					 * We already call bio_advance()
					 * so we cannot retry and we need
					 * to quit that function in order
					 * to allow caller to handle the bio
					 * splitting in the current sector
					 * position.
					 */
					nr_secs = i;
					goto end;
				}
			}
<<<<<<< HEAD
			WARN_ON(test_and_set_bit(i, read_bitmap));
			meta->lba = cpu_to_le64(lba);
			advanced_bio = true;
=======
			meta->lba = cpu_to_le64(lba);
>>>>>>> 0ecfebd2
#ifdef CONFIG_NVM_PBLK_DEBUG
			atomic_long_inc(&pblk->cache_reads);
#endif
		}
		bio_advance(bio, PBLK_EXPOSED_PAGE_SIZE);
	}

end:
	if (pblk_io_aligned(pblk, nr_secs))
		rqd->is_seq = 1;

#ifdef CONFIG_NVM_PBLK_DEBUG
	atomic_long_add(nr_secs, &pblk->inflight_reads);
#endif

	return nr_secs;
}


static void pblk_read_check_seq(struct pblk *pblk, struct nvm_rq *rqd,
				sector_t blba)
{
	void *meta_list = rqd->meta_list;
	int nr_lbas = rqd->nr_ppas;
	int i;

	if (!pblk_is_oob_meta_supported(pblk))
		return;

	for (i = 0; i < nr_lbas; i++) {
		struct pblk_sec_meta *meta = pblk_get_meta(pblk, meta_list, i);
		u64 lba = le64_to_cpu(meta->lba);

		if (lba == ADDR_EMPTY)
			continue;

		if (lba != blba + i) {
#ifdef CONFIG_NVM_PBLK_DEBUG
			struct ppa_addr *ppa_list = nvm_rq_to_ppa_list(rqd);

			print_ppa(pblk, &ppa_list[i], "seq", i);
#endif
			pblk_err(pblk, "corrupted read LBA (%llu/%llu)\n",
							lba, (u64)blba + i);
			WARN_ON(1);
		}
	}
}

/*
 * There can be holes in the lba list.
 */
static void pblk_read_check_rand(struct pblk *pblk, struct nvm_rq *rqd,
				 u64 *lba_list, int nr_lbas)
{
	void *meta_lba_list = rqd->meta_list;
	int i, j;

	if (!pblk_is_oob_meta_supported(pblk))
		return;

	for (i = 0, j = 0; i < nr_lbas; i++) {
		struct pblk_sec_meta *meta = pblk_get_meta(pblk,
							   meta_lba_list, j);
		u64 lba = lba_list[i];
		u64 meta_lba;

		if (lba == ADDR_EMPTY)
			continue;

		meta_lba = le64_to_cpu(meta->lba);

		if (lba != meta_lba) {
#ifdef CONFIG_NVM_PBLK_DEBUG
			struct ppa_addr *ppa_list = nvm_rq_to_ppa_list(rqd);

			print_ppa(pblk, &ppa_list[j], "rnd", j);
#endif
			pblk_err(pblk, "corrupted read LBA (%llu/%llu)\n",
							meta_lba, lba);
			WARN_ON(1);
		}

		j++;
	}

	WARN_ONCE(j != rqd->nr_ppas, "pblk: corrupted random request\n");
}

static void pblk_end_user_read(struct bio *bio, int error)
{
	if (error && error != NVM_RSP_WARN_HIGHECC)
		bio_io_error(bio);
	else
		bio_endio(bio);
}

static void __pblk_end_io_read(struct pblk *pblk, struct nvm_rq *rqd,
			       bool put_line)
{
	struct nvm_tgt_dev *dev = pblk->dev;
	struct pblk_g_ctx *r_ctx = nvm_rq_to_pdu(rqd);
	struct bio *int_bio = rqd->bio;
	unsigned long start_time = r_ctx->start_time;

	generic_end_io_acct(dev->q, REQ_OP_READ, &pblk->disk->part0, start_time);

	if (rqd->error)
		pblk_log_read_err(pblk, rqd);

	pblk_read_check_seq(pblk, rqd, r_ctx->lba);
	bio_put(int_bio);

	if (put_line)
		pblk_rq_to_line_put(pblk, rqd);

#ifdef CONFIG_NVM_PBLK_DEBUG
	atomic_long_add(rqd->nr_ppas, &pblk->sync_reads);
	atomic_long_sub(rqd->nr_ppas, &pblk->inflight_reads);
#endif

	pblk_free_rqd(pblk, rqd, PBLK_READ);
	atomic_dec(&pblk->inflight_io);
}

static void pblk_end_io_read(struct nvm_rq *rqd)
{
	struct pblk *pblk = rqd->private;
	struct pblk_g_ctx *r_ctx = nvm_rq_to_pdu(rqd);
	struct bio *bio = (struct bio *)r_ctx->private;

	pblk_end_user_read(bio, rqd->error);
	__pblk_end_io_read(pblk, rqd, true);
}

<<<<<<< HEAD
static void pblk_end_partial_read(struct nvm_rq *rqd)
{
	struct pblk *pblk = rqd->private;
	struct pblk_g_ctx *r_ctx = nvm_rq_to_pdu(rqd);
	struct pblk_pr_ctx *pr_ctx = r_ctx->private;
	struct pblk_sec_meta *meta;
	struct bio *new_bio = rqd->bio;
	struct bio *bio = pr_ctx->orig_bio;
	void *meta_list = rqd->meta_list;
	unsigned long *read_bitmap = pr_ctx->bitmap;
	struct bvec_iter orig_iter = BVEC_ITER_ALL_INIT;
	struct bvec_iter new_iter = BVEC_ITER_ALL_INIT;
	int nr_secs = pr_ctx->orig_nr_secs;
	int nr_holes = nr_secs - bitmap_weight(read_bitmap, nr_secs);
	void *src_p, *dst_p;
	int bit, i;

	if (unlikely(nr_holes == 1)) {
		struct ppa_addr ppa;

		ppa = rqd->ppa_addr;
		rqd->ppa_list = pr_ctx->ppa_ptr;
		rqd->dma_ppa_list = pr_ctx->dma_ppa_list;
		rqd->ppa_list[0] = ppa;
	}

	for (i = 0; i < nr_secs; i++) {
		meta = pblk_get_meta(pblk, meta_list, i);
		pr_ctx->lba_list_media[i] = le64_to_cpu(meta->lba);
		meta->lba = cpu_to_le64(pr_ctx->lba_list_mem[i]);
	}

	/* Fill the holes in the original bio */
	i = 0;
	for (bit = 0; bit < nr_secs; bit++) {
		if (!test_bit(bit, read_bitmap)) {
			struct bio_vec dst_bv, src_bv;
			struct pblk_line *line;

			line = pblk_ppa_to_line(pblk, rqd->ppa_list[i]);
			kref_put(&line->ref, pblk_line_put);

			meta = pblk_get_meta(pblk, meta_list, bit);
			meta->lba = cpu_to_le64(pr_ctx->lba_list_media[i]);

			dst_bv = bio_iter_iovec(bio, orig_iter);
			src_bv = bio_iter_iovec(new_bio, new_iter);

			src_p = kmap_atomic(src_bv.bv_page);
			dst_p = kmap_atomic(dst_bv.bv_page);

			memcpy(dst_p + dst_bv.bv_offset,
				src_p + src_bv.bv_offset,
				PBLK_EXPOSED_PAGE_SIZE);

			kunmap_atomic(src_p);
			kunmap_atomic(dst_p);

			flush_dcache_page(dst_bv.bv_page);
			mempool_free(src_bv.bv_page, &pblk->page_bio_pool);

			bio_advance_iter(new_bio, &new_iter,
					PBLK_EXPOSED_PAGE_SIZE);
			i++;
		}
		bio_advance_iter(bio, &orig_iter, PBLK_EXPOSED_PAGE_SIZE);
	}

	bio_put(new_bio);
	kfree(pr_ctx);

	/* restore original request */
	rqd->bio = NULL;
	rqd->nr_ppas = nr_secs;

	bio_endio(bio);
	__pblk_end_io_read(pblk, rqd, false);
}

static int pblk_setup_partial_read(struct pblk *pblk, struct nvm_rq *rqd,
			    unsigned int bio_init_idx,
			    unsigned long *read_bitmap,
			    int nr_holes)
{
	void *meta_list = rqd->meta_list;
	struct pblk_g_ctx *r_ctx = nvm_rq_to_pdu(rqd);
	struct pblk_pr_ctx *pr_ctx;
	struct bio *new_bio, *bio = r_ctx->private;
	int nr_secs = rqd->nr_ppas;
	int i;

	new_bio = bio_alloc(GFP_KERNEL, nr_holes);

	if (pblk_bio_add_pages(pblk, new_bio, GFP_KERNEL, nr_holes))
		goto fail_bio_put;

	if (nr_holes != new_bio->bi_vcnt) {
		WARN_ONCE(1, "pblk: malformed bio\n");
		goto fail_free_pages;
	}

	pr_ctx = kzalloc(sizeof(struct pblk_pr_ctx), GFP_KERNEL);
	if (!pr_ctx)
		goto fail_free_pages;

	for (i = 0; i < nr_secs; i++) {
		struct pblk_sec_meta *meta = pblk_get_meta(pblk, meta_list, i);

		pr_ctx->lba_list_mem[i] = le64_to_cpu(meta->lba);
	}

	new_bio->bi_iter.bi_sector = 0; /* internal bio */
	bio_set_op_attrs(new_bio, REQ_OP_READ, 0);

	rqd->bio = new_bio;
	rqd->nr_ppas = nr_holes;

	pr_ctx->orig_bio = bio;
	bitmap_copy(pr_ctx->bitmap, read_bitmap, NVM_MAX_VLBA);
	pr_ctx->bio_init_idx = bio_init_idx;
	pr_ctx->orig_nr_secs = nr_secs;
	r_ctx->private = pr_ctx;

	if (unlikely(nr_holes == 1)) {
		pr_ctx->ppa_ptr = rqd->ppa_list;
		pr_ctx->dma_ppa_list = rqd->dma_ppa_list;
		rqd->ppa_addr = rqd->ppa_list[0];
	}
	return 0;

fail_free_pages:
	pblk_bio_free_pages(pblk, new_bio, 0, new_bio->bi_vcnt);
fail_bio_put:
	bio_put(new_bio);

	return -ENOMEM;
}

static int pblk_partial_read_bio(struct pblk *pblk, struct nvm_rq *rqd,
				 unsigned int bio_init_idx,
				 unsigned long *read_bitmap, int nr_secs)
{
	int nr_holes;
	int ret;

	nr_holes = nr_secs - bitmap_weight(read_bitmap, nr_secs);

	if (pblk_setup_partial_read(pblk, rqd, bio_init_idx, read_bitmap,
				    nr_holes))
		return NVM_IO_ERR;

	rqd->end_io = pblk_end_partial_read;

	ret = pblk_submit_io(pblk, rqd);
	if (ret) {
		bio_put(rqd->bio);
		pblk_err(pblk, "partial read IO submission failed\n");
		goto err;
	}

	return NVM_IO_OK;

err:
	pblk_err(pblk, "failed to perform partial read\n");

	/* Free allocated pages in new bio */
	pblk_bio_free_pages(pblk, rqd->bio, 0, rqd->bio->bi_vcnt);
	__pblk_end_io_read(pblk, rqd, false);
	return NVM_IO_ERR;
}

=======
>>>>>>> 0ecfebd2
static void pblk_read_rq(struct pblk *pblk, struct nvm_rq *rqd, struct bio *bio,
			 sector_t lba, bool *from_cache)
{
	struct pblk_sec_meta *meta = pblk_get_meta(pblk, rqd->meta_list, 0);
	struct ppa_addr ppa;

	pblk_lookup_l2p_seq(pblk, &ppa, lba, 1, from_cache);

#ifdef CONFIG_NVM_PBLK_DEBUG
	atomic_long_inc(&pblk->inflight_reads);
#endif

retry:
	if (pblk_ppa_empty(ppa)) {
		__le64 addr_empty = cpu_to_le64(ADDR_EMPTY);

<<<<<<< HEAD
		WARN_ON(test_and_set_bit(0, read_bitmap));
=======
>>>>>>> 0ecfebd2
		meta->lba = addr_empty;
		return;
	}

	/* Try to read from write buffer. The address is later checked on the
	 * write buffer to prevent retrieving overwritten data.
	 */
	if (pblk_addr_in_cache(ppa)) {
		if (!pblk_read_from_cache(pblk, bio, lba, ppa)) {
			pblk_lookup_l2p_seq(pblk, &ppa, lba, 1, from_cache);
			goto retry;
		}

<<<<<<< HEAD
		WARN_ON(test_and_set_bit(0, read_bitmap));
=======
>>>>>>> 0ecfebd2
		meta->lba = cpu_to_le64(lba);

#ifdef CONFIG_NVM_PBLK_DEBUG
		atomic_long_inc(&pblk->cache_reads);
#endif
	} else {
		rqd->ppa_addr = ppa;
	}
}

void pblk_submit_read(struct pblk *pblk, struct bio *bio)
{
	struct nvm_tgt_dev *dev = pblk->dev;
	struct request_queue *q = dev->q;
	sector_t blba = pblk_get_lba(bio);
	unsigned int nr_secs = pblk_get_secs(bio);
	bool from_cache;
	struct pblk_g_ctx *r_ctx;
	struct nvm_rq *rqd;
	struct bio *int_bio, *split_bio;

	generic_start_io_acct(q, REQ_OP_READ, bio_sectors(bio),
			      &pblk->disk->part0);

	rqd = pblk_alloc_rqd(pblk, PBLK_READ);

	rqd->opcode = NVM_OP_PREAD;
	rqd->nr_ppas = nr_secs;
	rqd->private = pblk;
	rqd->end_io = pblk_end_io_read;

	r_ctx = nvm_rq_to_pdu(rqd);
	r_ctx->start_time = jiffies;
	r_ctx->lba = blba;

	if (pblk_alloc_rqd_meta(pblk, rqd)) {
		bio_io_error(bio);
		pblk_free_rqd(pblk, rqd, PBLK_READ);
		return;
	}

	/* Clone read bio to deal internally with:
	 * -read errors when reading from drive
	 * -bio_advance() calls during cache reads
	 */
	int_bio = bio_clone_fast(bio, GFP_KERNEL, &pblk_bio_set);

	if (nr_secs > 1)
		nr_secs = pblk_read_ppalist_rq(pblk, rqd, int_bio, blba,
						&from_cache);
	else
		pblk_read_rq(pblk, rqd, int_bio, blba, &from_cache);

split_retry:
	r_ctx->private = bio; /* original bio */
	rqd->bio = int_bio; /* internal bio */

	if (from_cache && nr_secs == rqd->nr_ppas) {
		/* All data was read from cache, we can complete the IO. */
		pblk_end_user_read(bio, 0);
		atomic_inc(&pblk->inflight_io);
		__pblk_end_io_read(pblk, rqd, false);
	} else if (nr_secs != rqd->nr_ppas) {
		/* The read bio request could be partially filled by the write
		 * buffer, but there are some holes that need to be read from
		 * the drive. In order to handle this, we will use block layer
		 * mechanism to split this request in to smaller ones and make
		 * a chain of it.
		 */
		split_bio = bio_split(bio, nr_secs * NR_PHY_IN_LOG, GFP_KERNEL,
					&pblk_bio_set);
		bio_chain(split_bio, bio);
		generic_make_request(bio);

		/* New bio contains first N sectors of the previous one, so
		 * we can continue to use existing rqd, but we need to shrink
		 * the number of PPAs in it. New bio is also guaranteed that
		 * it contains only either data from cache or from drive, newer
		 * mix of them.
		 */
		bio = split_bio;
		rqd->nr_ppas = nr_secs;
		if (rqd->nr_ppas == 1)
			rqd->ppa_addr = rqd->ppa_list[0];

		/* Recreate int_bio - existing might have some needed internal
		 * fields modified already.
		 */
		bio_put(int_bio);
		int_bio = bio_clone_fast(bio, GFP_KERNEL, &pblk_bio_set);
		goto split_retry;
	} else if (pblk_submit_io(pblk, rqd)) {
		/* Submitting IO to drive failed, let's report an error */
		rqd->error = -ENODEV;
		pblk_end_io_read(rqd);
	}
}

static int read_ppalist_rq_gc(struct pblk *pblk, struct nvm_rq *rqd,
			      struct pblk_line *line, u64 *lba_list,
			      u64 *paddr_list_gc, unsigned int nr_secs)
{
	struct ppa_addr ppa_list_l2p[NVM_MAX_VLBA];
	struct ppa_addr ppa_gc;
	int valid_secs = 0;
	int i;

	pblk_lookup_l2p_rand(pblk, ppa_list_l2p, lba_list, nr_secs);

	for (i = 0; i < nr_secs; i++) {
		if (lba_list[i] == ADDR_EMPTY)
			continue;

		ppa_gc = addr_to_gen_ppa(pblk, paddr_list_gc[i], line->id);
		if (!pblk_ppa_comp(ppa_list_l2p[i], ppa_gc)) {
			paddr_list_gc[i] = lba_list[i] = ADDR_EMPTY;
			continue;
		}

		rqd->ppa_list[valid_secs++] = ppa_list_l2p[i];
	}

#ifdef CONFIG_NVM_PBLK_DEBUG
	atomic_long_add(valid_secs, &pblk->inflight_reads);
#endif

	return valid_secs;
}

static int read_rq_gc(struct pblk *pblk, struct nvm_rq *rqd,
		      struct pblk_line *line, sector_t lba,
		      u64 paddr_gc)
{
	struct ppa_addr ppa_l2p, ppa_gc;
	int valid_secs = 0;

	if (lba == ADDR_EMPTY)
		goto out;

	/* logic error: lba out-of-bounds */
	if (lba >= pblk->capacity) {
		WARN(1, "pblk: read lba out of bounds\n");
		goto out;
	}

	spin_lock(&pblk->trans_lock);
	ppa_l2p = pblk_trans_map_get(pblk, lba);
	spin_unlock(&pblk->trans_lock);

	ppa_gc = addr_to_gen_ppa(pblk, paddr_gc, line->id);
	if (!pblk_ppa_comp(ppa_l2p, ppa_gc))
		goto out;

	rqd->ppa_addr = ppa_l2p;
	valid_secs = 1;

#ifdef CONFIG_NVM_PBLK_DEBUG
	atomic_long_inc(&pblk->inflight_reads);
#endif

out:
	return valid_secs;
}

int pblk_submit_read_gc(struct pblk *pblk, struct pblk_gc_rq *gc_rq)
{
	struct nvm_tgt_dev *dev = pblk->dev;
	struct nvm_geo *geo = &dev->geo;
	struct bio *bio;
	struct nvm_rq rqd;
	int data_len;
	int ret = NVM_IO_OK;

	memset(&rqd, 0, sizeof(struct nvm_rq));

	ret = pblk_alloc_rqd_meta(pblk, &rqd);
	if (ret)
		return ret;

	if (gc_rq->nr_secs > 1) {
		gc_rq->secs_to_gc = read_ppalist_rq_gc(pblk, &rqd, gc_rq->line,
							gc_rq->lba_list,
							gc_rq->paddr_list,
							gc_rq->nr_secs);
		if (gc_rq->secs_to_gc == 1)
			rqd.ppa_addr = rqd.ppa_list[0];
	} else {
		gc_rq->secs_to_gc = read_rq_gc(pblk, &rqd, gc_rq->line,
							gc_rq->lba_list[0],
							gc_rq->paddr_list[0]);
	}

	if (!(gc_rq->secs_to_gc))
		goto out;

	data_len = (gc_rq->secs_to_gc) * geo->csecs;
	bio = pblk_bio_map_addr(pblk, gc_rq->data, gc_rq->secs_to_gc, data_len,
						PBLK_VMALLOC_META, GFP_KERNEL);
	if (IS_ERR(bio)) {
		pblk_err(pblk, "could not allocate GC bio (%lu)\n",
								PTR_ERR(bio));
		ret = PTR_ERR(bio);
		goto err_free_dma;
	}

	bio->bi_iter.bi_sector = 0; /* internal bio */
	bio_set_op_attrs(bio, REQ_OP_READ, 0);

	rqd.opcode = NVM_OP_PREAD;
	rqd.nr_ppas = gc_rq->secs_to_gc;
	rqd.bio = bio;

	if (pblk_submit_io_sync(pblk, &rqd)) {
		ret = -EIO;
		goto err_free_bio;
	}

	pblk_read_check_rand(pblk, &rqd, gc_rq->lba_list, gc_rq->nr_secs);

	atomic_dec(&pblk->inflight_io);

	if (rqd.error) {
		atomic_long_inc(&pblk->read_failed_gc);
#ifdef CONFIG_NVM_PBLK_DEBUG
		pblk_print_failed_rqd(pblk, &rqd, rqd.error);
#endif
	}

#ifdef CONFIG_NVM_PBLK_DEBUG
	atomic_long_add(gc_rq->secs_to_gc, &pblk->sync_reads);
	atomic_long_add(gc_rq->secs_to_gc, &pblk->recov_gc_reads);
	atomic_long_sub(gc_rq->secs_to_gc, &pblk->inflight_reads);
#endif

out:
	pblk_free_rqd_meta(pblk, &rqd);
	return ret;

err_free_bio:
	bio_put(bio);
err_free_dma:
	pblk_free_rqd_meta(pblk, &rqd);
	return ret;
}<|MERGE_RESOLUTION|>--- conflicted
+++ resolved
@@ -42,32 +42,11 @@
 				 bool *from_cache)
 {
 	void *meta_list = rqd->meta_list;
-<<<<<<< HEAD
-	struct ppa_addr ppas[NVM_MAX_VLBA];
-	int nr_secs = rqd->nr_ppas;
-	bool advanced_bio = false;
-	int i, j = 0;
-
-	pblk_lookup_l2p_seq(pblk, ppas, blba, nr_secs);
-
-	for (i = 0; i < nr_secs; i++) {
-		struct ppa_addr p = ppas[i];
-		struct pblk_sec_meta *meta = pblk_get_meta(pblk, meta_list, i);
-		sector_t lba = blba + i;
-
-retry:
-		if (pblk_ppa_empty(p)) {
-			__le64 addr_empty = cpu_to_le64(ADDR_EMPTY);
-
-			WARN_ON(test_and_set_bit(i, read_bitmap));
-			meta->lba = addr_empty;
-=======
 	int nr_secs, i;
 
 retry:
 	nr_secs = pblk_lookup_l2p_seq(pblk, rqd->ppa_list, blba, rqd->nr_ppas,
 					from_cache);
->>>>>>> 0ecfebd2
 
 	if (!*from_cache)
 		goto end;
@@ -107,13 +86,7 @@
 					goto end;
 				}
 			}
-<<<<<<< HEAD
-			WARN_ON(test_and_set_bit(i, read_bitmap));
 			meta->lba = cpu_to_le64(lba);
-			advanced_bio = true;
-=======
-			meta->lba = cpu_to_le64(lba);
->>>>>>> 0ecfebd2
 #ifdef CONFIG_NVM_PBLK_DEBUG
 			atomic_long_inc(&pblk->cache_reads);
 #endif
@@ -249,180 +222,6 @@
 	__pblk_end_io_read(pblk, rqd, true);
 }
 
-<<<<<<< HEAD
-static void pblk_end_partial_read(struct nvm_rq *rqd)
-{
-	struct pblk *pblk = rqd->private;
-	struct pblk_g_ctx *r_ctx = nvm_rq_to_pdu(rqd);
-	struct pblk_pr_ctx *pr_ctx = r_ctx->private;
-	struct pblk_sec_meta *meta;
-	struct bio *new_bio = rqd->bio;
-	struct bio *bio = pr_ctx->orig_bio;
-	void *meta_list = rqd->meta_list;
-	unsigned long *read_bitmap = pr_ctx->bitmap;
-	struct bvec_iter orig_iter = BVEC_ITER_ALL_INIT;
-	struct bvec_iter new_iter = BVEC_ITER_ALL_INIT;
-	int nr_secs = pr_ctx->orig_nr_secs;
-	int nr_holes = nr_secs - bitmap_weight(read_bitmap, nr_secs);
-	void *src_p, *dst_p;
-	int bit, i;
-
-	if (unlikely(nr_holes == 1)) {
-		struct ppa_addr ppa;
-
-		ppa = rqd->ppa_addr;
-		rqd->ppa_list = pr_ctx->ppa_ptr;
-		rqd->dma_ppa_list = pr_ctx->dma_ppa_list;
-		rqd->ppa_list[0] = ppa;
-	}
-
-	for (i = 0; i < nr_secs; i++) {
-		meta = pblk_get_meta(pblk, meta_list, i);
-		pr_ctx->lba_list_media[i] = le64_to_cpu(meta->lba);
-		meta->lba = cpu_to_le64(pr_ctx->lba_list_mem[i]);
-	}
-
-	/* Fill the holes in the original bio */
-	i = 0;
-	for (bit = 0; bit < nr_secs; bit++) {
-		if (!test_bit(bit, read_bitmap)) {
-			struct bio_vec dst_bv, src_bv;
-			struct pblk_line *line;
-
-			line = pblk_ppa_to_line(pblk, rqd->ppa_list[i]);
-			kref_put(&line->ref, pblk_line_put);
-
-			meta = pblk_get_meta(pblk, meta_list, bit);
-			meta->lba = cpu_to_le64(pr_ctx->lba_list_media[i]);
-
-			dst_bv = bio_iter_iovec(bio, orig_iter);
-			src_bv = bio_iter_iovec(new_bio, new_iter);
-
-			src_p = kmap_atomic(src_bv.bv_page);
-			dst_p = kmap_atomic(dst_bv.bv_page);
-
-			memcpy(dst_p + dst_bv.bv_offset,
-				src_p + src_bv.bv_offset,
-				PBLK_EXPOSED_PAGE_SIZE);
-
-			kunmap_atomic(src_p);
-			kunmap_atomic(dst_p);
-
-			flush_dcache_page(dst_bv.bv_page);
-			mempool_free(src_bv.bv_page, &pblk->page_bio_pool);
-
-			bio_advance_iter(new_bio, &new_iter,
-					PBLK_EXPOSED_PAGE_SIZE);
-			i++;
-		}
-		bio_advance_iter(bio, &orig_iter, PBLK_EXPOSED_PAGE_SIZE);
-	}
-
-	bio_put(new_bio);
-	kfree(pr_ctx);
-
-	/* restore original request */
-	rqd->bio = NULL;
-	rqd->nr_ppas = nr_secs;
-
-	bio_endio(bio);
-	__pblk_end_io_read(pblk, rqd, false);
-}
-
-static int pblk_setup_partial_read(struct pblk *pblk, struct nvm_rq *rqd,
-			    unsigned int bio_init_idx,
-			    unsigned long *read_bitmap,
-			    int nr_holes)
-{
-	void *meta_list = rqd->meta_list;
-	struct pblk_g_ctx *r_ctx = nvm_rq_to_pdu(rqd);
-	struct pblk_pr_ctx *pr_ctx;
-	struct bio *new_bio, *bio = r_ctx->private;
-	int nr_secs = rqd->nr_ppas;
-	int i;
-
-	new_bio = bio_alloc(GFP_KERNEL, nr_holes);
-
-	if (pblk_bio_add_pages(pblk, new_bio, GFP_KERNEL, nr_holes))
-		goto fail_bio_put;
-
-	if (nr_holes != new_bio->bi_vcnt) {
-		WARN_ONCE(1, "pblk: malformed bio\n");
-		goto fail_free_pages;
-	}
-
-	pr_ctx = kzalloc(sizeof(struct pblk_pr_ctx), GFP_KERNEL);
-	if (!pr_ctx)
-		goto fail_free_pages;
-
-	for (i = 0; i < nr_secs; i++) {
-		struct pblk_sec_meta *meta = pblk_get_meta(pblk, meta_list, i);
-
-		pr_ctx->lba_list_mem[i] = le64_to_cpu(meta->lba);
-	}
-
-	new_bio->bi_iter.bi_sector = 0; /* internal bio */
-	bio_set_op_attrs(new_bio, REQ_OP_READ, 0);
-
-	rqd->bio = new_bio;
-	rqd->nr_ppas = nr_holes;
-
-	pr_ctx->orig_bio = bio;
-	bitmap_copy(pr_ctx->bitmap, read_bitmap, NVM_MAX_VLBA);
-	pr_ctx->bio_init_idx = bio_init_idx;
-	pr_ctx->orig_nr_secs = nr_secs;
-	r_ctx->private = pr_ctx;
-
-	if (unlikely(nr_holes == 1)) {
-		pr_ctx->ppa_ptr = rqd->ppa_list;
-		pr_ctx->dma_ppa_list = rqd->dma_ppa_list;
-		rqd->ppa_addr = rqd->ppa_list[0];
-	}
-	return 0;
-
-fail_free_pages:
-	pblk_bio_free_pages(pblk, new_bio, 0, new_bio->bi_vcnt);
-fail_bio_put:
-	bio_put(new_bio);
-
-	return -ENOMEM;
-}
-
-static int pblk_partial_read_bio(struct pblk *pblk, struct nvm_rq *rqd,
-				 unsigned int bio_init_idx,
-				 unsigned long *read_bitmap, int nr_secs)
-{
-	int nr_holes;
-	int ret;
-
-	nr_holes = nr_secs - bitmap_weight(read_bitmap, nr_secs);
-
-	if (pblk_setup_partial_read(pblk, rqd, bio_init_idx, read_bitmap,
-				    nr_holes))
-		return NVM_IO_ERR;
-
-	rqd->end_io = pblk_end_partial_read;
-
-	ret = pblk_submit_io(pblk, rqd);
-	if (ret) {
-		bio_put(rqd->bio);
-		pblk_err(pblk, "partial read IO submission failed\n");
-		goto err;
-	}
-
-	return NVM_IO_OK;
-
-err:
-	pblk_err(pblk, "failed to perform partial read\n");
-
-	/* Free allocated pages in new bio */
-	pblk_bio_free_pages(pblk, rqd->bio, 0, rqd->bio->bi_vcnt);
-	__pblk_end_io_read(pblk, rqd, false);
-	return NVM_IO_ERR;
-}
-
-=======
->>>>>>> 0ecfebd2
 static void pblk_read_rq(struct pblk *pblk, struct nvm_rq *rqd, struct bio *bio,
 			 sector_t lba, bool *from_cache)
 {
@@ -439,10 +238,6 @@
 	if (pblk_ppa_empty(ppa)) {
 		__le64 addr_empty = cpu_to_le64(ADDR_EMPTY);
 
-<<<<<<< HEAD
-		WARN_ON(test_and_set_bit(0, read_bitmap));
-=======
->>>>>>> 0ecfebd2
 		meta->lba = addr_empty;
 		return;
 	}
@@ -456,10 +251,6 @@
 			goto retry;
 		}
 
-<<<<<<< HEAD
-		WARN_ON(test_and_set_bit(0, read_bitmap));
-=======
->>>>>>> 0ecfebd2
 		meta->lba = cpu_to_le64(lba);
 
 #ifdef CONFIG_NVM_PBLK_DEBUG
