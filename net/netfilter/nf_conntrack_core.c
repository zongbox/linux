--- conflicted
+++ resolved
@@ -1030,15 +1030,9 @@
 		gc_work->next_gc_run = min_interval;
 	} else {
 		unsigned int max = GC_MAX_SCAN_JIFFIES / GC_MAX_BUCKETS_DIV;
-<<<<<<< HEAD
 
 		BUILD_BUG_ON((GC_MAX_SCAN_JIFFIES / GC_MAX_BUCKETS_DIV) == 0);
 
-=======
-
-		BUILD_BUG_ON((GC_MAX_SCAN_JIFFIES / GC_MAX_BUCKETS_DIV) == 0);
-
->>>>>>> a71c9a1c
 		gc_work->next_gc_run += min_interval;
 		if (gc_work->next_gc_run > max)
 			gc_work->next_gc_run = max;
