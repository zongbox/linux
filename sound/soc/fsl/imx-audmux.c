--- conflicted
+++ resolved
@@ -335,12 +335,8 @@
 	if (audmux_type == IMX31_AUDMUX)
 		audmux_debugfs_init();
 
-<<<<<<< HEAD
-	imx_audmux_parse_dt_defaults(pdev, pdev->dev.of_node);
-=======
 	if (of_id)
 		imx_audmux_parse_dt_defaults(pdev, pdev->dev.of_node);
->>>>>>> 4345adf9
 
 	return 0;
 }
