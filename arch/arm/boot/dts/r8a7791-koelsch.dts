/*
 * Device Tree Source for the Koelsch board
 *
 * Copyright (C) 2013 Renesas Electronics Corporation
 * Copyright (C) 2013-2014 Renesas Solutions Corp.
 * Copyright (C) 2014 Cogent Embedded, Inc.
 *
 * This file is licensed under the terms of the GNU General Public License
 * version 2.  This program is licensed "as is" without any warranty of any
 * kind, whether express or implied.
 */

/dts-v1/;
#include "r8a7791.dtsi"
#include <dt-bindings/gpio/gpio.h>
#include <dt-bindings/input/input.h>

/ {
	model = "Koelsch";
	compatible = "renesas,koelsch", "renesas,r8a7791";

	aliases {
		serial6 = &scif0;
		serial7 = &scif1;
	};

	chosen {
		bootargs = "console=ttySC6,115200 ignore_loglevel rw root=/dev/nfs ip=dhcp";
	};

	memory@40000000 {
		device_type = "memory";
		reg = <0 0x40000000 0 0x40000000>;
	};

	memory@200000000 {
		device_type = "memory";
		reg = <2 0x00000000 0 0x40000000>;
	};

	lbsc {
		#address-cells = <1>;
		#size-cells = <1>;
	};

	gpio-keys {
		compatible = "gpio-keys";

		key-1 {
			gpios = <&gpio5 0 GPIO_ACTIVE_LOW>;
			linux,code = <KEY_1>;
			label = "SW2-1";
			gpio-key,wakeup;
			debounce-interval = <20>;
		};
		key-2 {
			gpios = <&gpio5 1 GPIO_ACTIVE_LOW>;
			linux,code = <KEY_2>;
			label = "SW2-2";
			gpio-key,wakeup;
			debounce-interval = <20>;
		};
		key-3 {
			gpios = <&gpio5 2 GPIO_ACTIVE_LOW>;
			linux,code = <KEY_3>;
			label = "SW2-3";
			gpio-key,wakeup;
			debounce-interval = <20>;
		};
		key-4 {
			gpios = <&gpio5 3 GPIO_ACTIVE_LOW>;
			linux,code = <KEY_4>;
			label = "SW2-4";
			gpio-key,wakeup;
			debounce-interval = <20>;
		};
		key-a {
			gpios = <&gpio7 0 GPIO_ACTIVE_LOW>;
			linux,code = <KEY_A>;
			label = "SW30";
			gpio-key,wakeup;
			debounce-interval = <20>;
		};
		key-b {
			gpios = <&gpio7 1 GPIO_ACTIVE_LOW>;
			linux,code = <KEY_B>;
			label = "SW31";
			gpio-key,wakeup;
			debounce-interval = <20>;
		};
		key-c {
			gpios = <&gpio7 2 GPIO_ACTIVE_LOW>;
			linux,code = <KEY_C>;
			label = "SW32";
			gpio-key,wakeup;
			debounce-interval = <20>;
		};
		key-d {
			gpios = <&gpio7 3 GPIO_ACTIVE_LOW>;
			linux,code = <KEY_D>;
			label = "SW33";
			gpio-key,wakeup;
			debounce-interval = <20>;
		};
		key-e {
			gpios = <&gpio7 4 GPIO_ACTIVE_LOW>;
			linux,code = <KEY_E>;
			label = "SW34";
			gpio-key,wakeup;
			debounce-interval = <20>;
		};
		key-f {
			gpios = <&gpio7 5 GPIO_ACTIVE_LOW>;
			linux,code = <KEY_F>;
			label = "SW35";
			gpio-key,wakeup;
			debounce-interval = <20>;
		};
		key-g {
			gpios = <&gpio7 6 GPIO_ACTIVE_LOW>;
			linux,code = <KEY_G>;
			label = "SW36";
			gpio-key,wakeup;
			debounce-interval = <20>;
		};
	};

	leds {
		compatible = "gpio-leds";
		led6 {
			gpios = <&gpio2 19 GPIO_ACTIVE_HIGH>;
		};
		led7 {
			gpios = <&gpio2 20 GPIO_ACTIVE_HIGH>;
		};
		led8 {
			gpios = <&gpio2 21 GPIO_ACTIVE_HIGH>;
		};
	};

	vcc_sdhi0: regulator@0 {
		compatible = "regulator-fixed";

		regulator-name = "SDHI0 Vcc";
		regulator-min-microvolt = <3300000>;
		regulator-max-microvolt = <3300000>;

		gpio = <&gpio7 17 GPIO_ACTIVE_HIGH>;
		enable-active-high;
	};

	vccq_sdhi0: regulator@1 {
		compatible = "regulator-gpio";

		regulator-name = "SDHI0 VccQ";
		regulator-min-microvolt = <1800000>;
		regulator-max-microvolt = <3300000>;

		gpios = <&gpio2 12 GPIO_ACTIVE_HIGH>;
		gpios-states = <1>;
		states = <3300000 1
			  1800000 0>;
	};

	vcc_sdhi1: regulator@2 {
		compatible = "regulator-fixed";

		regulator-name = "SDHI1 Vcc";
		regulator-min-microvolt = <3300000>;
		regulator-max-microvolt = <3300000>;

		gpio = <&gpio7 18 GPIO_ACTIVE_HIGH>;
		enable-active-high;
	};

	vccq_sdhi1: regulator@3 {
		compatible = "regulator-gpio";

		regulator-name = "SDHI1 VccQ";
		regulator-min-microvolt = <1800000>;
		regulator-max-microvolt = <3300000>;

		gpios = <&gpio2 13 GPIO_ACTIVE_HIGH>;
		gpios-states = <1>;
		states = <3300000 1
			  1800000 0>;
	};

	vcc_sdhi2: regulator@4 {
		compatible = "regulator-fixed";

		regulator-name = "SDHI2 Vcc";
		regulator-min-microvolt = <3300000>;
		regulator-max-microvolt = <3300000>;

		gpio = <&gpio7 19 GPIO_ACTIVE_HIGH>;
		enable-active-high;
	};

	vccq_sdhi2: regulator@5 {
		compatible = "regulator-gpio";

		regulator-name = "SDHI2 VccQ";
		regulator-min-microvolt = <1800000>;
		regulator-max-microvolt = <3300000>;

		gpios = <&gpio2 26 GPIO_ACTIVE_HIGH>;
		gpios-states = <1>;
		states = <3300000 1
			  1800000 0>;
	};
};

&extal_clk {
	clock-frequency = <20000000>;
};

&pfc {
	pinctrl-0 = <&du_pins>;
	pinctrl-names = "default";

	i2c2_pins: i2c2 {
		renesas,groups = "i2c2";
		renesas,function = "i2c2";
	};

	du_pins: du {
		renesas,groups = "du_rgb666", "du_sync", "du_clk_out_0";
		renesas,function = "du";
	};

	scif0_pins: serial0 {
		renesas,groups = "scif0_data_d";
		renesas,function = "scif0";
	};

	scif1_pins: serial1 {
		renesas,groups = "scif1_data_d";
		renesas,function = "scif1";
	};

	ether_pins: ether {
		renesas,groups = "eth_link", "eth_mdio", "eth_rmii";
		renesas,function = "eth";
	};

	phy1_pins: phy1 {
		renesas,groups = "intc_irq0";
		renesas,function = "intc";
	};

	sdhi0_pins: sd0 {
		renesas,groups = "sdhi0_data4", "sdhi0_ctrl";
		renesas,function = "sdhi0";
	};

	sdhi1_pins: sd1 {
		renesas,groups = "sdhi1_data4", "sdhi1_ctrl";
		renesas,function = "sdhi1";
	};

	sdhi2_pins: sd2 {
		renesas,groups = "sdhi2_data4", "sdhi2_ctrl";
		renesas,function = "sdhi2";
	};

	qspi_pins: spi0 {
		renesas,groups = "qspi_ctrl", "qspi_data4";
		renesas,function = "qspi";
	};

	msiof0_pins: spi1 {
		renesas,groups = "msiof0_clk", "msiof0_sync", "msiof0_rx",
				 "msiof0_tx";
		renesas,function = "msiof0";
	};

<<<<<<< HEAD
	i2c6_pins: i2c6 {
		renesas,groups = "i2c6";
		renesas,function = "i2c6";
	};

=======
>>>>>>> 9e82bf01
	usb0_pins: usb0 {
		renesas,groups = "usb0";
		renesas,function = "usb0";
	};

	usb1_pins: usb1 {
		renesas,groups = "usb1";
		renesas,function = "usb1";
	};
};

&ether {
	pinctrl-0 = <&ether_pins &phy1_pins>;
	pinctrl-names = "default";

	phy-handle = <&phy1>;
	renesas,ether-link-active-low;
	status = "ok";

	phy1: ethernet-phy@1 {
		reg = <1>;
		interrupt-parent = <&irqc0>;
		interrupts = <0 IRQ_TYPE_LEVEL_LOW>;
		micrel,led-mode = <1>;
	};
};

&sata0 {
	status = "okay";
};

&scif0 {
	pinctrl-0 = <&scif0_pins>;
	pinctrl-names = "default";

	status = "okay";
};

&scif1 {
	pinctrl-0 = <&scif1_pins>;
	pinctrl-names = "default";

	status = "okay";
};

&sdhi0 {
	pinctrl-0 = <&sdhi0_pins>;
	pinctrl-names = "default";

	vmmc-supply = <&vcc_sdhi0>;
	vqmmc-supply = <&vccq_sdhi0>;
	cd-gpios = <&gpio6 6 GPIO_ACTIVE_LOW>;
	wp-gpios = <&gpio6 7 GPIO_ACTIVE_HIGH>;
	status = "okay";
};

&sdhi1 {
	pinctrl-0 = <&sdhi1_pins>;
	pinctrl-names = "default";

	vmmc-supply = <&vcc_sdhi1>;
	vqmmc-supply = <&vccq_sdhi1>;
	cd-gpios = <&gpio6 14 GPIO_ACTIVE_LOW>;
	wp-gpios = <&gpio6 15 GPIO_ACTIVE_HIGH>;
	status = "okay";
};

&sdhi2 {
	pinctrl-0 = <&sdhi2_pins>;
	pinctrl-names = "default";

	vmmc-supply = <&vcc_sdhi2>;
	vqmmc-supply = <&vccq_sdhi2>;
	cd-gpios = <&gpio6 22 GPIO_ACTIVE_LOW>;
	status = "okay";
};

&qspi {
	pinctrl-0 = <&qspi_pins>;
	pinctrl-names = "default";

	status = "okay";

	flash: flash@0 {
		#address-cells = <1>;
		#size-cells = <1>;
		compatible = "spansion,s25fl512s";
		reg = <0>;
		spi-max-frequency = <30000000>;
		spi-tx-bus-width = <4>;
		spi-rx-bus-width = <4>;
		m25p,fast-read;

		partition@0 {
			label = "loader";
			reg = <0x00000000 0x00080000>;
			read-only;
		};
		partition@80000 {
			label = "bootenv";
			reg = <0x00080000 0x00080000>;
			read-only;
		};
		partition@100000 {
			label = "data";
			reg = <0x00100000 0x03f00000>;
		};
	};
};

&msiof0 {
	pinctrl-0 = <&msiof0_pins>;
	pinctrl-names = "default";

	status = "okay";

	pmic: pmic@0 {
		compatible = "renesas,r2a11302ft";
		reg = <0>;
		spi-max-frequency = <6000000>;
		spi-cpol;
		spi-cpha;
	};
};

&i2c2 {
	pinctrl-0 = <&i2c2_pins>;
	pinctrl-names = "default";

	status = "okay";
	clock-frequency = <400000>;

	eeprom@50 {
		compatible = "renesas,24c02";
		reg = <0x50>;
		pagesize = <16>;
	};
};

&i2c6 {
<<<<<<< HEAD
	pinctrl-names = "default";
	pinctrl-0 = <&i2c6_pins>;
=======
>>>>>>> 9e82bf01
	status = "okay";
	clock-frequency = <100000>;

	vdd_dvfs: regulator@68 {
		compatible = "diasemi,da9210";
		reg = <0x68>;

		regulator-min-microvolt = <1000000>;
		regulator-max-microvolt = <1000000>;
		regulator-boot-on;
		regulator-always-on;
	};
};

&pci0 {
	status = "okay";
	pinctrl-0 = <&usb0_pins>;
	pinctrl-names = "default";
};

&pci1 {
	status = "okay";
	pinctrl-0 = <&usb1_pins>;
	pinctrl-names = "default";
};

&pcie_bus_clk {
	status = "okay";
};

&pciec {
	status = "okay";
};

&cpu0 {
	cpu0-supply = <&vdd_dvfs>;
};<|MERGE_RESOLUTION|>--- conflicted
+++ resolved
@@ -275,14 +275,6 @@
 		renesas,function = "msiof0";
 	};
 
-<<<<<<< HEAD
-	i2c6_pins: i2c6 {
-		renesas,groups = "i2c6";
-		renesas,function = "i2c6";
-	};
-
-=======
->>>>>>> 9e82bf01
 	usb0_pins: usb0 {
 		renesas,groups = "usb0";
 		renesas,function = "usb0";
@@ -423,11 +415,6 @@
 };
 
 &i2c6 {
-<<<<<<< HEAD
-	pinctrl-names = "default";
-	pinctrl-0 = <&i2c6_pins>;
-=======
->>>>>>> 9e82bf01
 	status = "okay";
 	clock-frequency = <100000>;
 
